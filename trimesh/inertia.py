"""
inertia.py
-------------

Functions for dealing with inertia tensors.

Results validated against known geometries and checked for
internal consistency.
"""

import numpy as np

from trimesh import util


def cylinder_inertia(mass, radius, height, transform=None):
    """
    Return the inertia tensor of a cylinder.

    Parameters
    ------------
    mass : float
      Mass of cylinder
    radius : float
      Radius of cylinder
    height : float
      Height of cylinder
    transform : (4, 4) float
      Transformation of cylinder

    Returns
    ------------
    inertia : (3, 3) float
      Inertia tensor
    """
    h2, r2 = height ** 2, radius ** 2
    diagonal = np.array([((mass * h2) / 12) + ((mass * r2) / 4),
                         ((mass * h2) / 12) + ((mass * r2) / 4),
                         (mass * r2) / 2])
    inertia = diagonal * np.eye(3)

    if transform is not None:
        inertia = transform_inertia(transform, inertia)

    return inertia


def sphere_inertia(mass, radius):
    """
    Return the inertia tensor of a sphere.

    Parameters
    ------------
    mass : float
      Mass of sphere
    radius : float
      Radius of sphere

    Returns
    ------------
    inertia : (3, 3) float
      Inertia tensor
    """
    inertia = (2.0 / 5.0) * (radius ** 2) * mass * np.eye(3)
    return inertia


def principal_axis(inertia):
    """
    Find the principal components and principal axis
    of inertia from the inertia tensor.

    Parameters
    ------------
    inertia : (3, 3) float
      Inertia tensor

    Returns
    ------------
    components : (3,) float
      Principal components of inertia
    vectors : (3, 3) float
      Row vectors pointing along the
      principal axes of inertia
    """
    inertia = np.asanyarray(inertia, dtype=np.float64)
    if inertia.shape != (3, 3):
        raise ValueError('inertia tensor must be (3, 3)!')

    # you could any of the following to calculate this:
    # np.linalg.svd, np.linalg.eig, np.linalg.eigh
    # moment of inertia is square symmetric matrix
    # eigh has the best numeric precision in tests
    components, vectors = np.linalg.eigh(inertia)

    # eigh returns them as column vectors, change them to row vectors
    vectors = vectors.T

    return components, vectors


def transform_inertia(transform,
                      inertia_tensor,
                      parallel_axis=False,
                      mass=None):
    """
    Transform an inertia tensor to a new frame.

    Note that in trimesh `mesh.moment_inertia` is *axis aligned*
    and at `mesh.center_mass`.

    So to transform to a new frame and get the moment of inertia at
    the center of mass the translation should be ignored and only
    rotation applied.

    If parallel axis is enabled it will compute the inertia
    about a new location.

    More details in the MIT OpenCourseWare PDF:
   ` MIT16_07F09_Lec26.pdf`


    Parameters
    ------------
    transform : (3, 3) or (4, 4) float
      Transformation matrix
    inertia_tensor : (3, 3) float
      Inertia tensor.
    parallel_axis : bool
      Apply the parallel axis theorum or not.
      If the passed inertia tensor is at the center of mass
      and you want the new post-transform tensor also at the
      center of mass you DON'T want this enabled as you *only*
      want to apply the rotation. Use this to get moment of
      inertia at an arbitrary frame that isn't the center of mass.

    Returns
    ------------
    transformed : (3, 3) float
      Inertia tensor in new frame.
    """
    # check inputs and extract rotation
    transform = np.asanyarray(transform, dtype=np.float64)
    if transform.shape == (4, 4):
        rotation = transform[:3, :3]
    elif transform.shape == (3, 3):
        rotation = transform
    else:
        raise ValueError('transform must be (3, 3) or (4, 4)!')

    inertia_tensor = np.asanyarray(inertia_tensor, dtype=np.float64)
    if inertia_tensor.shape != (3, 3):
        raise ValueError('inertia_tensor must be (3, 3)!')

    if parallel_axis:
        if transform.shape == (3, 3):
            # shorthand for "translation"
            a = np.zeros(3, dtype=np.float64)
        else:
            # get the translation
            a = transform[:3, 3]
        # First the changed origin of the new transform is taken into
        # account. To calculate the inertia tensor
        # the parallel axis theorem is used
        M = np.array([[a[1]**2 + a[2]**2, -a[0] * a[1], -a[0] * a[2]],
                      [-a[0] * a[1], a[0]**2 + a[2]**2, -a[1] * a[2]],
                      [-a[0] * a[2], -a[1] * a[2], a[0]**2 + a[1]**2]])
        aligned_inertia = inertia_tensor + mass * M

        return util.multi_dot([rotation.T,
                               aligned_inertia,
                               rotation])

    return util.multi_dot([rotation,
                           inertia_tensor,
                           rotation.T])


def radial_symmetry(mesh):
    """
    Check whether a mesh has radial symmetry.

    Returns
    -----------
    symmetry : None or str
         None         No rotational symmetry
         'radial'     Symmetric around an axis
         'spherical'  Symmetric around a point
    axis : None or (3,) float
      Rotation axis or point
    section : None or (3, 2) float
      If radial symmetry provide vectors
      to get cross section
    """

    # shortcuts to avoid typing and hitting cache
    scalar = mesh.principal_inertia_components.copy()

    # exit early if inertia components are all zero
<<<<<<< HEAD
    if util.allclose(scalar, 0.0):
=======
    if (scalar < 1e-12).any():
>>>>>>> 83f6f200
        return None, None, None

    # normalize the PCI so we can compare them
    scalar = scalar / np.linalg.norm(scalar)
    vector = mesh.principal_inertia_vectors
    # the sorted order of the principal components
    order = scalar.argsort()

    # we are checking if a geometry has radial symmetry
    # if 2 of the PCI are equal, it is a revolved 2D profile
    # if 3 of the PCI (all of them) are equal it is a sphere
    diff = np.abs(np.diff(scalar[order]))
    # diffs that are within tol of zero
<<<<<<< HEAD
    diff_zero = diff < 1e-5
=======
    diff_zero = diff < 1e-4
>>>>>>> 83f6f200

    if diff_zero.all():
        # this is the case where all 3 PCI are identical
        # this means that the geometry is symmetric about a point
        # examples of this are a sphere, icosahedron, etc
        axis = vector[0]
        section = vector[1:]

        return 'spherical', axis, section

    elif diff_zero.any():
        # this is the case for 2/3 PCI are identical
        # this means the geometry is symmetric about an axis
        # probably a revolved 2D profile

        # we know that only 1/2 of the diff values are True
        # if the first diff is 0, it means if we take the first element
        # in the ordered PCI we will have one of the non- revolve axis
        # if the second diff is 0, we take the last element of
        # the ordered PCI for the section axis
        # if we wanted the revolve axis we would just switch [0,-1] to
        # [-1,0]

        # since two vectors are the same, we know the middle
        # one is one of those two
        section_index = order[
            np.array([[0, 1], [1, -1]])[diff_zero]].flatten()
        section = vector[section_index]

        # we know the rotation axis is the sole unique value
        # and is either first or last of the sorted values
        axis_index = order[np.array([-1, 0])[diff_zero]][0]
        axis = vector[axis_index]
        return 'radial', axis, section

    return None, None, None


def scene_inertia(scene, transform):
    """
    Calculate the inertia of a scene about a specific frame.

    Parameters
    ------------
    scene : trimesh.Scene
      Scene with geometry.
    transform : None or (4, 4) float
      Homogeneous transform to compute inertia at.
    """
    # shortcuts for tight loop
    graph = scene.graph
    geoms = scene.geometry

    # get the matrix ang geometry name for
    nodes = [graph[n] for n in graph.nodes_geometry]
    # get the moment of inertia with the mesh moved to a location
    moments = np.array([geoms[g].moment_inertia_frame(
        np.dot(np.linalg.inv(mat), transform)) for mat, g in nodes
        if hasattr(geoms[g], 'moment_inertia_frame')],
        dtype=np.float64)

    return moments.sum(axis=0)<|MERGE_RESOLUTION|>--- conflicted
+++ resolved
@@ -197,11 +197,7 @@
     scalar = mesh.principal_inertia_components.copy()
 
     # exit early if inertia components are all zero
-<<<<<<< HEAD
-    if util.allclose(scalar, 0.0):
-=======
     if (scalar < 1e-12).any():
->>>>>>> 83f6f200
         return None, None, None
 
     # normalize the PCI so we can compare them
@@ -215,11 +211,7 @@
     # if 3 of the PCI (all of them) are equal it is a sphere
     diff = np.abs(np.diff(scalar[order]))
     # diffs that are within tol of zero
-<<<<<<< HEAD
-    diff_zero = diff < 1e-5
-=======
     diff_zero = diff < 1e-4
->>>>>>> 83f6f200
 
     if diff_zero.all():
         # this is the case where all 3 PCI are identical
