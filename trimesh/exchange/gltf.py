"""
gltf.py
------------

Provides GLTF 2.0 exports of trimesh.Trimesh objects
as GL_TRIANGLES, and trimesh.Path2D/Path3D as GL_LINES
"""

import json
import base64
import collections

import numpy as np

from .. import util
from .. import visual
from .. import rendering
from .. import resources
from .. import transformations

from ..util import unique_name
from ..caching import hash_fast
from ..constants import log, tol


# magic numbers which have meaning in GLTF
# most are uint32's of UTF-8 text
_magic = {"gltf": 1179937895,
          "json": 1313821514,
          "bin": 5130562}

# GLTF data type codes: little endian numpy dtypes
_dtypes = {5120: "<i1",
           5121: "<u1",
           5122: "<i2",
           5123: "<u2",
           5125: "<u4",
           5126: "<f4"}
# a string we can use to look up numpy dtype : GLTF dtype
_dtypes_lookup = {v[1:]: k for k, v in _dtypes.items()}

# GLTF data formats: numpy shapes
_shapes = {
    "SCALAR": 1,
    "VEC2": (2),
    "VEC3": (3),
    "VEC4": (4),
    "MAT2": (2, 2),
    "MAT3": (3, 3),
    "MAT4": (4, 4)}

# a default PBR metallic material
_default_material = {
    "pbrMetallicRoughness": {
        "baseColorFactor": [1, 1, 1, 1],
        "metallicFactor": 0,
        "roughnessFactor": 0}}

# GL geometry modes
_GL_LINES = 1
_GL_POINTS = 0
_GL_TRIANGLES = 4
_GL_STRIP = 5

_EYE = np.eye(4)
_EYE.flags.writeable = False

# specify dtypes with forced little endian
float32 = np.dtype("<f4")
uint32 = np.dtype("<u4")
uint8 = np.dtype("<u1")


def export_gltf(scene,
                include_normals=None,
                merge_buffers=False,
                unitize_normals=False,
                tree_postprocessor=None,
                embed_buffers=False):
    """
    Export a scene object as a GLTF directory.

    This puts each mesh into a separate file (i.e. a `buffer`)
    as opposed to one larger file.

    Parameters
    -----------
    scene : trimesh.Scene
      Scene to be exported
    include_normals : None or bool
      Include vertex normals
    merge_buffers : bool
      Merge buffers into one blob.
    resolver : trimesh.resolvers.Resolver
      If passed will use to write each file.
    tree_postprocesser : None or callable
      Run this on the header tree before exiting.
    embed_buffers : bool
      Embed the buffer into JSON file as a base64 string in the URI

    Returns
    ----------
    export : dict
      Format: {file name : file data}
    """
    # if we were passed a bare Trimesh or Path3D object
    if (not util.is_instance_named(scene, "Scene")
            and hasattr(scene, "scene")):
        scene = scene.scene()

    # create the header and buffer data
    tree, buffer_items = _create_gltf_structure(
        scene=scene,
        unitize_normals=unitize_normals,
        include_normals=include_normals)

    # allow custom postprocessing
    if tree_postprocessor is not None:
        tree_postprocessor(tree)

    # store files as {name : data}
    files = {}

    base64_buffer_format = "data:application/octet-stream;base64,{}"
    if merge_buffers:
        views = _build_views(buffer_items)
        buffer_data = bytes().join(buffer_items.values())
        if embed_buffers:
            buffer_name = base64_buffer_format.format(
                base64.b64encode(buffer_data).decode())
        else:
            buffer_name = "gltf_buffer.bin"
            files[buffer_name] = buffer_data
        buffers = [{"uri": buffer_name,
                    "byteLength": len(buffer_data)}]
    else:
        # make one buffer per buffer_items
        buffers = [None] * len(buffer_items)
        # A bufferView is a slice of a file
        views = [None] * len(buffer_items)
        # create the buffer views
        for i, item in enumerate(buffer_items.values()):
            views[i] = {"buffer": i,
                        "byteOffset": 0,
                        "byteLength": len(item)}
            if embed_buffers:
                buffer_name = base64_buffer_format.format(
                    base64.b64encode(item).decode())
            else:
                buffer_name = "gltf_buffer_{}.bin".format(i)
                files[buffer_name] = item
            buffers[i] = {"uri": buffer_name,
                          "byteLength": len(item)}

    if len(buffers) > 0:
        tree["buffers"] = buffers
        tree["bufferViews"] = views
    # dump tree with compact separators
    files["model.gltf"] = util.jsonify(
        tree, separators=(',', ':')).encode("utf-8")

    if tol.strict:
        validate(tree)

    return files


def export_glb(
        scene,
        include_normals=None,
        unitize_normals=False,
        tree_postprocessor=None,
        buffer_postprocessor=None):
    """
    Export a scene as a binary GLTF (GLB) file.

    Parameters
    ------------
    scene: trimesh.Scene
      Input geometry
    extras : JSON serializable
      Will be stored in the extras field.
    include_normals : bool
      Include vertex normals in output file?
    tree_postprocessor : func
      Custom function to (in-place) post-process the tree
      before exporting.

    Returns
    ----------
    exported : bytes
      Exported result in GLB 2.0
    """
    # if we were passed a bare Trimesh or Path3D object
    if (not util.is_instance_named(scene, "Scene") and
            hasattr(scene, "scene")):
        # generate a scene with just that mesh in it
        scene = scene.scene()

    tree, buffer_items = _create_gltf_structure(
        scene=scene,
        unitize_normals=unitize_normals,
        include_normals=include_normals, buffer_postprocessor=buffer_postprocessor)

    # allow custom postprocessing
    if tree_postprocessor is not None:
        tree_postprocessor(tree)

    # A bufferView is a slice of a file
    views = _build_views(buffer_items)

    # combine bytes into a single blob
    buffer_data = bytes().join(buffer_items.values())

    # add the information about the buffer data
    if len(buffer_data) > 0:
        tree["buffers"] = [{"byteLength": len(buffer_data)}]
        tree["bufferViews"] = views

    # export the tree to JSON for the header
    content = util.jsonify(tree, separators=(',', ':'))
    # add spaces to content, so the start of the data
    # is 4 byte aligned as per spec
    content += (4 - ((len(content) + 20) % 4)) * " "
    content = content.encode("utf-8")
    # make sure we didn't screw it up
    assert (len(content) % 4) == 0

    # the initial header of the file
    header = _byte_pad(
        np.array([_magic["gltf"],  # magic, turns into glTF
                  2,               # GLTF version
                  # length is the total length of the Binary glTF
                  # including Header and all Chunks, in bytes.
                  len(content) + len(buffer_data) + 28,
                  # contentLength is the length, in bytes,
                  # of the glTF content (JSON)
                  len(content),
                  # magic number which is 'JSON'
                  _magic["json"]],
                 dtype="<u4",
                 ).tobytes())

    # the header of the binary data section
    bin_header = _byte_pad(
        np.array([len(buffer_data), 0x004E4942],
                 dtype="<u4").tobytes())

    exported = bytes().join([header,
                             content,
                             bin_header,
                             buffer_data])

    if tol.strict:
        validate(tree)

    return exported


def load_gltf(file_obj=None,
              resolver=None,
              ignore_broken=False,
              merge_primitives=False,
              **mesh_kwargs):
    """
    Load a GLTF file, which consists of a directory structure
    with multiple files.

    Parameters
    -------------
    file_obj : None or file-like
      Object containing header JSON, or None
    resolver : trimesh.visual.Resolver
      Object which can be used to load other files by name
    ignore_broken : bool
      If there is a mesh we can't load and this
      is True don't raise an exception but return
      a partial result
    merge_primitives : bool
      If True, each GLTF 'mesh' will correspond
      to a single Trimesh object
    **mesh_kwargs : dict
      Passed to mesh constructor

    Returns
    --------------
    kwargs : dict
      Arguments to create scene
    """
    try:
        # see if we've been passed the GLTF header file
        tree = json.loads(util.decode_text(file_obj.read()))
    except BaseException:
        # otherwise header should be in 'model.gltf'
        data = resolver['model.gltf']
        # old versions of python/json need strings
        tree = json.loads(util.decode_text(data))

    # gltf 1.0 is a totally different format
    # that wasn't widely deployed before they fixed it
    version = tree.get('asset', {}).get('version', '2.0')
    if isinstance(version, str):
        # parse semver like '1.0.1' into just a major integer
        major = int(version.split('.', 1)[0])
    else:
        major = int(float(version))

    if major < 2:
        raise NotImplementedError(
            'only GLTF 2 is supported not `{}`'.format(
                version))

    # use the URI and resolver to get data from file names
    buffers = [_uri_to_bytes(uri=b['uri'], resolver=resolver)
               for b in tree.get('buffers', [])]

    # turn the layout header and data into kwargs
    # that can be used to instantiate a trimesh.Scene object
    kwargs = _read_buffers(header=tree,
                           buffers=buffers,
                           ignore_broken=ignore_broken,
                           merge_primitives=merge_primitives,
                           mesh_kwargs=mesh_kwargs,
                           resolver=resolver)
    return kwargs


def load_glb(file_obj,
             resolver=None,
             ignore_broken=False,
             merge_primitives=False,
             **mesh_kwargs):
    """
    Load a GLTF file in the binary GLB format into a trimesh.Scene.

    Implemented from specification:
    https://github.com/KhronosGroup/glTF/tree/master/specification/2.0

    Parameters
    ------------
    file_obj : file- like object
      Containing GLB data
    resolver : trimesh.visual.Resolver
      Object which can be used to load other files by name
    merge_primitives : bool
      If True, each GLTF 'mesh' will correspond to a
      single Trimesh object.

    Returns
    ------------
    kwargs : dict
      Kwargs to instantiate a trimesh.Scene
    """

    # save the start position of the file for referencing
    # against lengths
    start = file_obj.tell()
    # read the first 20 bytes which contain section lengths
    head_data = file_obj.read(20)
    head = np.frombuffer(head_data, dtype="<u4")

    # check to make sure first index is gltf magic header
    if head[0] != _magic["gltf"]:
        raise ValueError('incorrect header on GLB file')

    # and second value is version: should be 2 for GLTF 2.0
    if head[1] != 2:
        raise NotImplementedError(
            'only GLTF 2 is supported not `{}`'.format(
                head[1]))

    # overall file length
    # first chunk length
    # first chunk type
    length, chunk_length, chunk_type = head[2:]

    # first chunk should be JSON header
    if chunk_type != _magic["json"]:
        raise ValueError("no initial JSON header!")

    # uint32 causes an error in read, so we convert to native int
    # for the length passed to read, for the JSON header
    json_data = file_obj.read(int(chunk_length))
    # convert to text
    if hasattr(json_data, "decode"):
        json_data = util.decode_text(json_data)
    # load the json header to native dict
    header = json.loads(json_data)

    # read the binary data referred to by GLTF as 'buffers'
    buffers = []
    while (file_obj.tell() - start) < length:
        # the last read put us past the JSON chunk
        # we now read the chunk header, which is 8 bytes
        chunk_head = file_obj.read(8)
        if len(chunk_head) != 8:
            # double check to make sure we didn't
            # read the whole file
            break
        chunk_length, chunk_type = np.frombuffer(
            chunk_head, dtype="<u4")
        # make sure we have the right data type
        if chunk_type != _magic["bin"]:
            raise ValueError("not binary GLTF!")
        # read the chunk
        chunk_data = file_obj.read(int(chunk_length))
        if len(chunk_data) != chunk_length:
            raise ValueError("chunk was not expected length!")
        buffers.append(chunk_data)

    # turn the layout header and data into kwargs
    # that can be used to instantiate a trimesh.Scene object
    kwargs = _read_buffers(header=header,
                           buffers=buffers,
                           ignore_broken=ignore_broken,
                           merge_primitives=merge_primitives,
                           mesh_kwargs=mesh_kwargs)

    return kwargs


def _uri_to_bytes(uri, resolver):
    """
    Take a URI string and load it as a
    a filename or as base64.

    Parameters
    --------------
    uri : string
      Usually a filename or something like:
      "data:object/stuff,base64,AABA112A..."
    resolver : trimesh.visual.Resolver
      A resolver to load referenced assets

    Returns
    ---------------
    data : bytes
      Loaded data from URI
    """
    # see if the URI has base64 data
    index = uri.find('base64,')
    if index < 0:
        # string didn't contain the base64 header
        # so return the result from the resolver
        return resolver[uri]
    # we have a base64 header so strip off
    # leading index and then decode into bytes
    return base64.b64decode(uri[index + 7:])


def _buffer_append(ordered, data):
    """
    Append data to an existing OrderedDict and
    pad it to a 4-byte boundary.

    Parameters
    ----------
    od : collections.OrderedDict
      Keyed like { hash : data }
    data : bytes
      To be stored

    Returns
    ----------
    index : int
      Index of buffer_items stored in
    """
    # hash the data to see if we have it already
    hashed = hash_fast(data)
    if hashed in ordered:
        # apparently they never implemented keys().index -_-
        return list(ordered.keys()).index(hashed)
    # not in buffer items so append and then return index
    ordered[hashed] = _byte_pad(data)

    return len(ordered) - 1


def _data_append(acc, buff, blob, data):
    """
    Append a new accessor to an OrderedDict.

    Parameters
    ------------
    acc : collections.OrderedDict
      Collection of accessors, will be mutated in-place
    buff : collections.OrderedDict
      Collection of buffer bytes, will be mutated in-place
    blob : dict
      Candidate accessor
    data : numpy.array
      Data to fill in details to blob

    Returns
    ----------
    index : int
      Index of accessor that was added or reused.
    """
    # if we have data include that in the key
    as_bytes = data.tobytes()
    if hasattr(data, 'hash_fast'):
        # passed a TrackedArray object
        hashed = data.hash_fast()
    else:
        # someone passed a vanilla numpy array
        hashed = hash_fast(as_bytes)

    if hashed in buff:
        blob['bufferView'] = list(buff.keys()).index(hashed)
    else:
        # not in buffer items so append and then return index
        buff[hashed] = _byte_pad(as_bytes)
        blob['bufferView'] = len(buff) - 1

    # start by hashing the dict blob
    # note that this will not work if a value is a list
    try:
        # simple keys can be hashed as tuples without JSON
        key = hash(tuple(blob.items()))
    except BaseException:
        # if there are list keys that break the simple hash
        key = hash(json.dumps(blob, sort_keys=True))

    # xor the hash for the blob to the key
    key ^= hashed

    # if key exists return the index in the OrderedDict
    if key in acc:
        return list(acc.keys()).index(key)

    # get a numpy dtype for our components
    dtype = np.dtype(_dtypes[blob['componentType']])
    # see if we're an array, matrix, etc
    kind = blob['type']

    if kind == 'SCALAR':
        # is probably (n, 1)
        blob['count'] = int(np.prod(data.shape))
        blob['max'] = np.array(
            [data.max()], dtype=dtype).tolist()
        blob['min'] = np.array(
            [data.min()], dtype=dtype).tolist()
    elif kind.startswith('MAT'):
        # i.e. (n, 4, 4) matrices
        blob['count'] = len(data)
    else:
        # reshape the data into what we're actually exporting
        resh = data.reshape((-1, _shapes[kind]))
        blob['count'] = len(resh)
        blob['max'] = resh.max(axis=0).astype(dtype).tolist()
        blob['min'] = resh.min(axis=0).astype(dtype).tolist()

    # store the accessor and return the index
    acc[key] = blob
    return len(acc) - 1


def _mesh_to_material(mesh, metallic=0.0, rough=0.0):
    """
    Create a simple GLTF material for a mesh using the most
    commonly occurring color in that mesh.

    Parameters
    ------------
    mesh: trimesh.Trimesh
      Mesh to create a material from

    Returns
    ------------
    material: dict
      In GLTF material format
    """

    try:
        # just get the most commonly occurring color
        color = mesh.visual.main_color
    except BaseException:
        color = np.array([100, 100, 100, 255], dtype=np.uint8)

    # convert uint color to 0.0-1.0 float color
    color = color.astype(float32) / np.iinfo(color.dtype).max

    material = {
        "pbrMetallicRoughness": {
            "baseColorFactor": color.tolist(),
            "metallicFactor": metallic,
            "roughnessFactor": rough}}

    return material


def _jsonify(blob):
    """
    Roundtrip a blob through json export-import cycle
    skipping any internal keys.
    """
    return json.loads(util.jsonify(
        {k: v for k, v in blob.items()
         if not k.startswith('_')}))


def _create_gltf_structure(scene,
                           include_normals=None,
                           include_metadata=True,
                           unitize_normals=None,
                           buffer_postprocessor=None):
    """
    Generate a GLTF header.

    Parameters
    -------------
    scene : trimesh.Scene
      Input scene data
    include_metadata : bool
      Include `scene.metadata` as `scenes/{idx}/extras/metadata`
    include_normals : bool
      Include vertex normals in output file?
    unitize_normals : bool
      Unitize all exported normals so as to pass GLTF validation

    Returns
    ---------------
    tree : dict
      Contains required keys for a GLTF scene
    buffer_items : list
      Contains bytes of data
    """
    # we are defining a single scene, and will be setting the
    # world node to the 0-index
    tree = {
        "scene": 0,
        "scenes": [{"nodes": [0]}],
        "asset": {"version": "2.0",
                  "generator": "https://github.com/mikedh/trimesh"},
        "accessors": collections.OrderedDict(),
        "meshes": [],
        "images": [],
        "textures": [],
        "materials": [],
    }

    if scene.has_camera:
        tree["cameras"] = [_convert_camera(scene.camera)]

    if include_metadata and len(scene.metadata) > 0:
        try:
            # fail here if data isn't json compatible
            # only export the extras if there is something there
            tree['scenes'][0]['extras'] = _jsonify(scene.metadata)
            extensions = tree['scenes'][0]['extras'].pop(
                'gltf_extensions', None)
            if isinstance(extensions, dict):
                tree['scenes'][0]['extensions'] = extensions
        except BaseException:
            log.debug(
                'failed to export scene metadata!', exc_info=True)

    # store materials as {hash : index} to avoid duplicates
    mat_hashes = {}
    # store data from geometries
    buffer_items = collections.OrderedDict()

    # map the name of each mesh to the index in tree['meshes']
    mesh_index = {}
    previous = len(tree['meshes'])

    # loop through every geometry
    for name, geometry in scene.geometry.items():
        if util.is_instance_named(geometry, "Trimesh"):
            # add the mesh
            _append_mesh(
                mesh=geometry,
                name=name,
                tree=tree,
                buffer_items=buffer_items,
                include_normals=include_normals,
                unitize_normals=unitize_normals,
                mat_hashes=mat_hashes)
        elif util.is_instance_named(geometry, "Path"):
            # add Path2D and Path3D objects
            _append_path(
                path=geometry,
                name=name,
                tree=tree,
                buffer_items=buffer_items)
        elif util.is_instance_named(geometry, "PointCloud"):
            # add PointCloud objects
            _append_point(
                points=geometry,
                name=name,
                tree=tree,
                buffer_items=buffer_items)

        # only store the index if the append did anything
        if len(tree['meshes']) != previous:
            previous = len(tree['meshes'])
            mesh_index[name] = previous - 1

    # grab the flattened scene graph in GLTF's format
    nodes = scene.graph.to_gltf(
        scene=scene, mesh_index=mesh_index)
    tree.update(nodes)

    extensions_used = set()
    # Add any scene extensions used
    if 'extensions' in tree['scenes'][0]:
        extensions_used = extensions_used.union(
            set(tree['scenes'][0]['extensions'].keys()))
    # Add any mesh extensions used
    for mesh in tree['meshes']:
        if 'extensions' in mesh:
            extensions_used = extensions_used.union(
                set(mesh['extensions'].keys()))
    # Add any extensions already in the tree (e.g. node extensions)
    if 'extensionsUsed' in tree:
        extensions_used = extensions_used.union(set(tree['extensionsUsed']))
    if len(extensions_used) > 0:
        tree['extensionsUsed'] = list(extensions_used)

    if buffer_postprocessor is not None:
        buffer_postprocessor(buffer_items, tree)

    # convert accessors back to a flat list
    tree['accessors'] = list(tree['accessors'].values())

    # cull empty or unpopulated fields
    # check keys that might be empty so we can remove them
    check = ['textures', 'materials', 'images', 'accessors', 'meshes']
    # remove the keys with nothing stored in them
    [tree.pop(key) for key in check if len(tree[key]) == 0]

    return tree, buffer_items


def _append_mesh(mesh,
                 name,
                 tree,
                 buffer_items,
                 include_normals,
                 unitize_normals,
                 mat_hashes):
    """
    Append a mesh to the scene structure and put the
    data into buffer_items.

    Parameters
    -------------
    mesh : trimesh.Trimesh
      Source geometry
    name : str
      Name of geometry
    tree : dict
      Will be updated with data from mesh
    buffer_items
      Will have buffer appended with mesh data
    include_normals : bool
      Include vertex normals in export or not
    unitize_normals : bool
      Transform normals into unit vectors.
      May be undesirable but will fail validators without this.

    mat_hashes : dict
      Which materials have already been added
    """
    # return early from empty meshes to avoid crashing later
    if len(mesh.faces) == 0 or len(mesh.vertices) == 0:
        log.debug('skipping empty mesh!')
        return
    # convert mesh data to the correct dtypes
    # faces: 5125 is an unsigned 32 bit integer
    # accessors refer to data locations
    # mesh faces are stored as flat list of integers
    acc_face = _data_append(acc=tree['accessors'],
                            buff=buffer_items,
                            blob={"componentType": 5125,
                                  "type": "SCALAR"},
                            data=mesh.faces.astype(uint32))

    # vertices: 5126 is a float32
    # create or reuse an accessor for these vertices
    acc_vertex = _data_append(acc=tree['accessors'],
                              buff=buffer_items,
                              blob={"componentType": 5126,
                                    "type": "VEC3",
                                    "byteOffset": 0},
                              data=mesh.vertices.astype(float32))

    # meshes reference accessor indexes
    current = {"name": name,
               "extras": {},
               "primitives": [{
                   "attributes": {"POSITION": acc_vertex},
                   "indices": acc_face,
                   "mode": _GL_TRIANGLES}]}
    # if units are defined, store them as an extra
    # the GLTF spec says everything is implicit meters
    # we're not doing that as our unit conversions are expensive
    # although that might be better, implicit works for 3DXML
    # https://github.com/KhronosGroup/glTF/tree/master/extensions
    try:
        # skip jsonify any metadata, skipping internal keys
        current['extras'] = _jsonify(mesh.metadata)

        # extract extensions if any
        extensions = current['extras'].pop('gltf_extensions', None)
        if isinstance(extensions, dict):
            current['extensions'] = extensions

        if mesh.units not in [None, 'm', 'meters', 'meter']:
            current["extras"]["units"] = str(mesh.units)
    except BaseException:
        log.debug('metadata not serializable, dropping!',
                  exc_info=True)

    # check to see if we have vertex or face colors
    # or if a TextureVisual has colors included as an attribute
    if mesh.visual.kind in ['vertex', 'face']:
        vertex_colors = mesh.visual.vertex_colors
    elif (hasattr(mesh.visual, 'vertex_attributes') and
          'color' in mesh.visual.vertex_attributes):
        vertex_colors = mesh.visual.vertex_attributes['color']
    else:
        vertex_colors = None

    if vertex_colors is not None:
        # convert color data to bytes and append
        acc_color = _data_append(
            acc=tree['accessors'],
            buff=buffer_items,
            blob={"componentType": 5121,
                  "normalized": True,
                  "type": "VEC4",
                  "byteOffset": 0},
            data=vertex_colors.astype(uint8))

        # add the reference for vertex color
        current["primitives"][0]["attributes"][
            "COLOR_0"] = acc_color

    if hasattr(mesh.visual, 'material'):
        # append the material and then set from returned index
        current_material = _append_material(
            mat=mesh.visual.material,
            tree=tree,
            buffer_items=buffer_items,
            mat_hashes=mat_hashes)

        # if mesh has UV coordinates defined export them
        has_uv = (hasattr(mesh.visual, 'uv') and
                  mesh.visual.uv is not None and
                  len(mesh.visual.uv) == len(mesh.vertices))
        if has_uv:
            # slice off W if passed
            uv = mesh.visual.uv.copy()[:, :2]
            # reverse the Y for GLTF
            uv[:, 1] = 1.0 - uv[:, 1]
            # add an accessor describing the blob of UV's
            acc_uv = _data_append(acc=tree['accessors'],
                                  buff=buffer_items,
                                  blob={"componentType": 5126,
                                        "type": "VEC2",
                                        "byteOffset": 0},
                                  data=uv.astype(float32))
            # add the reference for UV coordinates
            current["primitives"][0]["attributes"]["TEXCOORD_0"] = acc_uv
            # only reference the material if we had UV coordinates
        current["primitives"][0]["material"] = current_material

    if (include_normals or
        (include_normals is None and
         'vertex_normals' in mesh._cache.cache)):
        # store vertex normals if requested
        if unitize_normals:
            normals = mesh.vertex_normals.copy()
            norms = np.linalg.norm(normals, axis=1)
            if not util.allclose(norms, 1.0, atol=1e-4):
                normals /= norms.reshape((-1, 1))
        else:
            # we don't have to copy them since
            # they aren't being altered
            normals = mesh.vertex_normals

        acc_norm = _data_append(
            acc=tree['accessors'],
            buff=buffer_items,
            blob={"componentType": 5126,
                  "count": len(mesh.vertices),
                  "type": "VEC3",
                  "byteOffset": 0},
            data=normals.astype(float32))
        # add the reference for vertex color
        current["primitives"][0]["attributes"][
            "NORMAL"] = acc_norm

    # for each attribute with a leading underscore, assign them to trimesh
    # vertex_attributes
    for key, attrib in mesh.vertex_attributes.items():
        # Application specific attributes must be
        # prefixed with an underscore
        if not key.startswith("_"):
            key = "_" + key

        # GLTF has no floating point type larger than 32 bits so clip
        # any float64 or larger to float32
        if attrib.dtype.kind == 'f' and attrib.dtype.itemsize > 4:
            data = attrib.astype(np.float32)
        else:
            data = attrib

        # store custom vertex attributes
        current["primitives"][0][
            "attributes"][key] = _data_append(
                acc=tree['accessors'],
                buff=buffer_items,
                blob=_build_accessor(data),
                data=data)

    tree["meshes"].append(current)


def _build_views(buffer_items):
    """
    Create views for buffers that are simply
    based on how many bytes they are long.

    Parameters
    --------------
    buffer_items : collections.OrderedDict
      Buffers to build views for

    Returns
    ----------
    views : (n,) list of dict
      GLTF views
    """
    views = []
    # create the buffer views
    current_pos = 0
    for current_item in buffer_items.values():
        views.append(
            {"buffer": 0,
             "byteOffset": current_pos,
             "byteLength": len(current_item)})
        assert (current_pos % 4) == 0
        assert (len(current_item) % 4) == 0
        current_pos += len(current_item)
    return views


def _build_accessor(array):
    """
    Build an accessor for an arbitrary array.

    Parameters
    -----------
    array : numpy array
      The array to build an accessor for

    Returns
    ----------
    accessor : dict
      The accessor for array.
    """
    shape = array.shape
    data_type = "SCALAR"
    if len(shape) == 2:
        vec_length = shape[1]
        if vec_length > 4:
            raise ValueError(
                "The GLTF spec does not support vectors larger than 4")
        if vec_length > 1:
            data_type = "VEC%d" % vec_length
        else:
            data_type = "SCALAR"

    if len(shape) == 3:
        if shape[2] not in [2, 3, 4]:
            raise ValueError("Matrix types must have 4, 9 or 16 components")
        data_type = "MAT%d" % shape[2]

    # get the array data type as a str stripping off endian
    lookup = array.dtype.str.lstrip('<>')

    if lookup == 'u4':
        # spec: UNSIGNED_INT is only allowed when the accessor
        # contains indices i.e. the accessor is only referenced
        # by `primitive.indices`
        log.debug('custom uint32 may cause validation failures')

    # map the numpy dtype to a GLTF code (i.e. 5121)
    componentType = _dtypes_lookup[lookup]
    accessor = {
        "componentType": componentType,
        "type": data_type,
        "byteOffset": 0}

    if len(shape) < 3:
        accessor["max"] = array.max(axis=0).tolist()
        accessor["min"] = array.min(axis=0).tolist()

    return accessor


def _byte_pad(data, bound=4):
    """
    GLTF wants chunks aligned with 4 byte boundaries.
    This function will add padding to the end of a
    chunk of bytes so that it aligns with the passed
    boundary size.

    Parameters
    --------------
    data : bytes
      Data to be padded
    bound : int
      Length of desired boundary

    Returns
    --------------
    padded : bytes
      Result where: (len(padded) % bound) == 0
    """
    assert isinstance(data, bytes)
    if len(data) % bound != 0:
        # extra bytes to pad with
        count = bound - (len(data) % bound)
        # bytes(count) only works on Python 3
        pad = (' ' * count).encode('utf-8')
        # combine the padding and data
        result = bytes().join([data, pad])
        # we should always divide evenly
        if tol.strict and (len(result) % bound) != 0:
            raise ValueError(
                'byte_pad failed! ori:{} res:{} pad:{} req:{}'.format(
                    len(data), len(result), count, bound))
        return result
    return data


def _append_path(path, name, tree, buffer_items):
    """
    Append a 2D or 3D path to the scene structure and put the
    data into buffer_items.

    Parameters
    -------------
    path : trimesh.Path2D or trimesh.Path3D
      Source geometry
    name : str
      Name of geometry
    tree : dict
      Will be updated with data from path
    buffer_items
      Will have buffer appended with path data
    """

    # convert the path to the unnamed args for
    # a pyglet vertex list
    vxlist = rendering.path_to_vertexlist(path)

    # of the count of things to export is zero exit early
    if vxlist[0] == 0:
        return

    # TODO add color support to Path object
    # this is just exporting everying as black
    try:
        material_idx = tree["materials"].index(_default_material)
    except ValueError:
        material_idx = len(tree["materials"])
        tree["materials"].append(_default_material)

    # data is the second value of the fifth field
    # which is a (data type, data) tuple
    acc_vertex = _data_append(
        acc=tree['accessors'],
        buff=buffer_items,
        blob={"componentType": 5126,
              "type": "VEC3",
              "byteOffset": 0},
        data=vxlist[4][1].astype(float32))

    current = {
        "name": name,
        "primitives": [{
            "attributes": {"POSITION": acc_vertex},
            "mode": _GL_LINES,  # i.e. 1
            "material": material_idx}]}

    # if units are defined, store them as an extra:
    # https://github.com/KhronosGroup/glTF/tree/master/extensions
    try:
        current["extras"] = _jsonify(path.metadata)
    except BaseException:
        log.debug('failed to serialize metadata, dropping!',
                  exc_info=True)

    if path.colors is not None:
        acc_color = _data_append(acc=tree['accessors'],
                                 buff=buffer_items,
                                 blob={"componentType": 5121,
                                       "normalized": True,
                                       "type": "VEC4",
                                       "byteOffset": 0},
                                 data=np.array(vxlist[5][1]).astype(uint8))
        # add color to attributes
        current["primitives"][0]["attributes"]["COLOR_0"] = acc_color

    tree["meshes"].append(current)


def _append_point(points, name, tree, buffer_items):
    """
    Append a 2D or 3D pointCloud to the scene structure and
    put the data into buffer_items.

    Parameters
    -------------
    points : trimesh.PointCloud
      Source geometry
    name : str
      Name of geometry
    tree : dict
      Will be updated with data from points
    buffer_items
      Will have buffer appended with points data
    """

    # convert the points to the unnamed args for
    # a pyglet vertex list
    vxlist = rendering.points_to_vertexlist(
        points=points.vertices, colors=points.colors)

    # data is the second value of the fifth field
    # which is a (data type, data) tuple
    acc_vertex = _data_append(acc=tree['accessors'],
                              buff=buffer_items,
                              blob={"componentType": 5126,
                                    "type": "VEC3",
                                    "byteOffset": 0},
                              data=vxlist[4][1].astype(float32))
    current = {"name": name,
               "primitives": [{
                   "attributes": {"POSITION": acc_vertex},
                   "mode": _GL_POINTS,
                   "material": len(tree["materials"])}]}

    # TODO add color support to Points object
    # this is just exporting everying as black
    tree["materials"].append(_default_material)

    if len(np.shape(points.colors)) == 2:
        # colors may be returned as "c3f" or other RGBA
        color_type, color_data = vxlist[5]
        if '3' in color_type:
            kind = 'VEC3'
        elif '4' in color_type:
            kind = 'VEC4'
        else:
            raise ValueError('unknown color: %s', color_type)
        acc_color = _data_append(acc=tree['accessors'],
                                 buff=buffer_items,
                                 blob={"componentType": 5121,
                                       "count": vxlist[0],
                                       "normalized": True,
                                       "type": kind,
                                       "byteOffset": 0},
                                 data=np.array(color_data).astype(uint8))
        # add color to attributes
        current["primitives"][0]["attributes"]["COLOR_0"] = acc_color
    tree["meshes"].append(current)


def specular_to_pbr(
        specularFactor=None,
        glossinessFactor=None,
        specularGlossinessTexture=None,
        diffuseTexture=None,
        diffuseFactor=None,
        **kwargs):
    """
    Convert the KHR_materials_pbrSpecularGlossiness to a
    metallicRoughness visual.

    Parameters
    -----------
    specularFactor: list[float]
        Specular color values. Ignored if specularGlossinessTexture is present. Defaults to [1.0, 1.0, 1.0].
    glossinessFactor: float
        glossiness factor in range [0,1]. Ignored if specularGlossinessTexture is present. Defaults to 1.0.
    specularGlossinessTexture: PIL image
        Texture with 4 color channels. With [0,1,2] representing specular RGB and 3 glossiness.
    diffuseTexture: PIL image
        Texture with 4 color channels. With [0,1,2] representing diffuse RGB and 3 opacity.
    diffuseFactor: float
        Diffuse RGBA color. Ignored if diffuseTexture is present. Defaults to [1.0, 1.0, 1.0, 1.0].

    Returns
    ----------
    kwargs : dict
      Constructor args for a PBRMaterial object. 
      Containing:
        - either baseColorTexture or baseColorFactor
        - either metallicRoughnessTexture or metallicFactor and roughnessFactor
    """
    # based on: https://github.com/KhronosGroup/glTF/blob/89427b26fcac884385a2e6d5803d917ab5d1b04f/extensions/2.0/Archived/KHR_materials_pbrSpecularGlossiness/examples/convert-between-workflows-bjs/js/babylon.pbrUtilities.js#L33-L64

    
    try:
        import PIL.Image
    except ImportError:
        log.debug('unable to convert material without pillow!')
        result = {}
        if isinstance(diffuseTexture, dict):
            result['baseColorTexture'] = diffuseTexture
        if diffuseFactor is not None:
            result['baseColorFactor'] = diffuseFactor
        return result

    dielectric_specular = np.array([0.04, 0.04, 0.04], dtype=np.float32)
    epsilon = 1e-6

    def solve_metallic(diffuse, specular, one_minus_specular_strength):
        if isinstance(specular, float) and specular < dielectric_specular[0]:
            return 0.0

        if len(diffuse.shape) == 2:
            diffuse = diffuse[...,None]
        if len(specular.shape) == 2:
            specular = specular[...,None]
        
        a = dielectric_specular[0]
        b = diffuse * one_minus_specular_strength / (1.0 - dielectric_specular[0]) + specular - 2.0 * dielectric_specular[0]
        c = dielectric_specular[0] - specular
        D = b * b - 4.0 * a * c
        D = np.clip(D, epsilon, None)
        metallic = np.clip((-b + np.sqrt(D)) / (2.0 * a), 0.0, 1.0)
        if isinstance(metallic, np.ndarray):
            metallic[specular < dielectric_specular[0]] = 0.0
        return metallic
    
    def get_perceived_brightness(rgb):
        return np.dot(rgb[...,:3], [0.299, 0.587, 0.114])

    def toPIL(img):
        if isinstance(img, PIL.Image.Image):
            return img
        if img.dtype == np.float32 or img.dtype == np.float64:
            img = (np.clip(img, 0.0, 1.0) * 255.0).astype(np.uint8)
        return PIL.Image.fromarray(img)
    
    def get_float(val):
        if isinstance(val, float):
            return val
        if isinstance(val, np.ndarray) and len(val.shape) == 1:
            return val[0]
        return val.tolist()
    
    def get_diffuse(diffuseFactor, diffuseTexture):
        diffuseFactor = diffuseFactor if diffuseFactor is not None else [1.0, 1.0, 1.0, 1.0]
        diffuseFactor = np.array(diffuseFactor, dtype=np.float32)

        if diffuseTexture is not None:
            diffuse = np.array(diffuseTexture) / 255.0
            if len(diffuse.shape) == 2:
                diffuse = diffuse[...,None]
            if diffuse.shape[-1] == 1:
                diffuse = diffuse * diffuseFactor
            elif diffuse.shape[-1] == 2:
                alpha = diffuse[..., 1:2]
                diffuse = diffuse[..., :1] * diffuseFactor
                diffuse[...,-1:] *= alpha
            elif diffuse.shape[-1] == diffuseFactor.shape[-1]: 
                diffuse = diffuse * diffuseFactor
            elif diffuse.shape[-1] == 3 and diffuseFactor.shape[-1] == 4:
                diffuse = np.concatenate([diffuse, np.ones_like(diffuse[..., :1])], axis=-1) * diffuseFactor
            else:
                print(f"Warning: diffuseFactor and diffuseTexture have incompatible shapes {diffuseFactor.shape} and {diffuse.shape}.")
        else:
            diffuse = diffuseFactor if diffuseFactor is not None else [1, 1, 1, 1]
            diffuse = np.array(diffuse, dtype=np.float32)
        return diffuse
    
    def get_specular_glossiness(specularFactor, glossinessFactor, specularGlossinessTexture):
        if specularFactor is None:
            specularFactor = [1.0, 1.0, 1.0]
        specularFactor = np.array(specularFactor, dtype=np.float32)
        if glossinessFactor is None:
            glossinessFactor = 1.0
        glossinessFactor = np.array([glossinessFactor], dtype=np.float32)

        # specularGlossinessTexture should be a texture with 4 channels, 3 sRGB channels for specular and 1 linear channel for glossiness. 
        # in practice, it can also have just 1, 2, or 3 channels which are then to be multiplied with the provided factors

        if specularGlossinessTexture is not None:
            specularGlossinessTexture = np.array(specularGlossinessTexture)
            specularTexture, glossinessTexture = None, None

            if len(specularGlossinessTexture.shape) == 2 or specularGlossinessTexture.shape[-1] == 1:
                # use the one channel as a multiplier for specular and glossiness
                specularTexture = glossinessTexture = specularGlossinessTexture.reshape((-1,-1,1))
            elif specularGlossinessTexture.shape[-1] == 3:
                # all channels are specular, glossiness is only a factor
                specularTexture = specularGlossinessTexture[..., :3]
            elif specularGlossinessTexture.shape[-1] == 2:
                # first channel is specular, last channel is glossiness
                specularTexture = specularGlossinessTexture[..., :1]
                glossinessTexture = specularGlossinessTexture[..., 1:2]
            elif specularGlossinessTexture.shape[-1] == 4:
                # first 3 channels are specular, last channel is glossiness
                specularTexture = specularGlossinessTexture[..., :3]
                glossinessTexture = specularGlossinessTexture[..., 3:]
            
            if specularTexture is not None:
                # convert into [0,1] range. Does this require conversion of sRGB values?
                specular = specularTexture / 255.0
                specular = specular * specularFactor
            else:
                specular = specularFactor

            if glossinessTexture is not None:
                # convert into [0,1] range. Does this require conversion of sRGB values?
                glossiness = glossinessTexture / 255.0
                glossiness = glossiness * glossinessFactor
            else:
                glossiness = glossinessFactor
            
            one_minus_specular_strength = 1.0 - np.max(specular, axis=-1, keepdims=True)
        else:
            specular = specularFactor if specularFactor is not None else [1.0, 1.0, 1.0]
            specular = np.array(specular, dtype=np.float32)
            glossiness = glossinessFactor if glossinessFactor is not None else 1.0
            glossiness = np.array(glossiness, dtype=np.float32)
            one_minus_specular_strength = 1.0 - max(specular[:3])

        return specular, glossiness, one_minus_specular_strength
    
    if diffuseTexture is not None and specularGlossinessTexture is not None:
        # reshape to the size of the largest texture
        max_shape = [max(diffuseTexture.size[i], specularGlossinessTexture.size[i]) for i in range(2)]
        if diffuseTexture.size[0] != max_shape[0] or diffuseTexture.size[1] != max_shape[1]:
            diffuseTexture = diffuseTexture.resize(max_shape)
        if specularGlossinessTexture.size[0] != max_shape[0] or specularGlossinessTexture.size[1] != max_shape[1]:
            specularGlossinessTexture = specularGlossinessTexture.resize(max_shape)

    diffuse = get_diffuse(diffuseFactor, diffuseTexture)
    specular, glossiness, one_minus_specular_strength = get_specular_glossiness(specularFactor, glossinessFactor, specularGlossinessTexture)

    metallic = solve_metallic(get_perceived_brightness(diffuse), get_perceived_brightness(specular), one_minus_specular_strength)
    if not isinstance(metallic, np.ndarray):
        metallic = np.array(metallic, dtype=np.float32)
    
    diffuse_rgb = diffuse[..., :3]
    opacity = diffuse[..., -1] if diffuse.shape[-1] == 4 else None
    base_color_from_diffuse = diffuse_rgb * (one_minus_specular_strength / (1.0 - dielectric_specular[0]) / np.clip((1.0 - metallic), epsilon, None))
    base_color_from_specular = (specular - dielectric_specular * (1.0 - metallic)) * (1.0 / np.clip(metallic, epsilon, None))
    mm = metallic * metallic
    base_color = mm * base_color_from_specular + (1.0 - mm) * base_color_from_diffuse
    base_color = np.clip(base_color, 0.0, 1.0)

    if opacity is not None and np.any(opacity < 1.0):
        base_color = np.concatenate([base_color, opacity[..., None]], axis=-1)

    result = {}
    if len(base_color.shape) > 1:
        result['baseColorTexture'] = toPIL(base_color)
    else:
        result['baseColorFactor'] = base_color.tolist()

    if len(metallic.shape) > 1 or len(glossiness.shape) > 1:
        if len(glossiness.shape) == 1:
            glossiness = np.tile(glossiness, (metallic.shape[0], metallic.shape[1], 1))
        if len(metallic.shape) == 1:
            metallic = np.tile(metallic, (glossiness.shape[0], glossiness.shape[1], 1))
        
        result['metallicRoughnessTexture'] = toPIL(np.concatenate([metallic, 1.0 - glossiness], axis=-1))
    else:
        result['metallicFactor'] = get_float(metallic)
        result['roughnessFactor'] = get_float(1.0 - glossiness)

    return result


def _parse_textures(header, views, resolver=None):
    try:
        import PIL.Image
    except ImportError:
        log.debug("unable to load textures without pillow!")
        return None

    # load any images
    images = None
    if "images" in header:
        # images are referenced by index
        images = [None] * len(header["images"])
        # loop through images
        for i, img in enumerate(header["images"]):
            # get the bytes representing an image
            if 'bufferView' in img:
                blob = views[img["bufferView"]]
            elif 'uri' in img:
                # will get bytes from filesystem or base64 URI
                blob = _uri_to_bytes(uri=img['uri'], resolver=resolver)
            else:
                log.debug('unable to load image from: {}'.format(
                    img.keys()))
                continue
            # i.e. 'image/jpeg'
            # mime = img['mimeType']
            try:
                # load the buffer into a PIL image
                images[i] = PIL.Image.open(util.wrap_as_stream(blob))
            except BaseException:
                log.error("failed to load image!", exc_info=True)
    return images


def _parse_materials(header, views, resolver=None):
    """
    Convert materials and images stored in a GLTF header
    and buffer views to PBRMaterial objects.

    Parameters
    ------------
    header : dict
      Contains layout of file
    views : (n,) bytes
      Raw data

    Returns
    ------------
    materials : list
      List of trimesh.visual.texture.Material objects
    """
    def parse_values_and_textures(input_dict):
        result = {}
        for k, v in input_dict.items():
            if not isinstance(v, dict):
                result[k] = v
            elif "index" in v:
                # get the index of image for texture
                try:
                    idx = header["textures"][v["index"]]["source"]
                    # store the actual image as the value
                    result[k] = images[idx]
                except BaseException:
                    log.debug('unable to store texture',
                                exc_info=True)
        return result

    images = _parse_textures(header, views, resolver)

    # store materials which reference images
    materials = []
    if "materials" in header:
        for mat in header["materials"]:
            # flatten key structure so we can loop it
            loopable = mat.copy()
            # this key stores another dict of crap
            if "pbrMetallicRoughness" in loopable:
                # add keys of keys to top level dict
                loopable.update(loopable.pop("pbrMetallicRoughness"))

            ext = mat.get('extensions', {}).get(
                'KHR_materials_pbrSpecularGlossiness', None)
            if isinstance(ext, dict):
                ext_params = parse_values_and_textures(ext)
                loopable.update(specular_to_pbr(**ext_params))

            # save flattened keys we can use for kwargs
<<<<<<< HEAD
            pbr = {}
            for k, v in loopable.items():
                if not isinstance(v, dict):
                    if isinstance(v, list) or isinstance(v, tuple):
                        pbr[k] = [float(n) for n in v]
                    else:
                        pbr[k] = v
                elif "index" in v:
                    # get the index of image for texture
                    try:
                        idx = header["textures"][v["index"]]["source"]
                        # store the actual image as the value
                        pbr[k] = images[idx]
                    except BaseException:
                        log.debug('unable to store texture',
                                  exc_info=True)
=======
            pbr = parse_values_and_textures(loopable)
>>>>>>> 09448596
            # create a PBR material object for the GLTF material
            materials.append(visual.material.PBRMaterial(**pbr))

    return materials


def _read_buffers(header,
                  buffers,
                  mesh_kwargs,
                  ignore_broken=False,
                  merge_primitives=False,
                  resolver=None):
    """
    Given binary data and a layout return the
    kwargs to create a scene object.

    Parameters
    -----------
    header : dict
      With GLTF keys
    buffers : list of bytes
      Stored data
    mesh_kwargs : dict
      To be passed to the mesh constructor.
    ignore_broken : bool
      If there is a mesh we can't load and this
      is True don't raise an exception but return
      a partial result
    merge_primitives : bool
      If true, combine primitives into a single mesh.
    resolver : trimesh.resolvers.Resolver
      Resolver to load referenced assets

    Returns
    -----------
    kwargs : dict
      Can be passed to load_kwargs for a trimesh.Scene
    """

    if "bufferViews" in header:
        # split buffer data into buffer views
        views = [None] * len(header["bufferViews"])
        for i, view in enumerate(header["bufferViews"]):
            if "byteOffset" in view:
                start = view["byteOffset"]
            else:
                start = 0
            end = start + view["byteLength"]
            views[i] = buffers[view["buffer"]][start:end]
            assert len(views[i]) == view["byteLength"]

        # load data from buffers into numpy arrays
        # using the layout described by accessors
        access = [None] * len(header['accessors'])
        for index, a in enumerate(header["accessors"]):
            # number of items
            count = a['count']
            # what is the datatype
            dtype = np.dtype(_dtypes[a["componentType"]])
            # basically how many columns
            # for types like (4, 4)
            per_item = _shapes[a["type"]]
            # use reported count to generate shape
            shape = np.append(count, per_item)
            # number of items when flattened
            # i.e. a (4, 4) MAT4 has 16
            per_count = np.abs(np.prod(per_item))
            if 'bufferView' in a:
                # data was stored in a buffer view so get raw bytes

                # load the bytes data into correct dtype and shape
                buffer_view = header["bufferViews"][a["bufferView"]]

                # is the accessor offset in a buffer
                # will include the start, length, and offset
                # but not the bytestride as that is easier to do
                # in numpy rather than in python looping
                data = views[a["bufferView"]]

                # both bufferView *and* accessors are allowed
                # to have a byteOffset
                start = a.get('byteOffset', 0)

                if "byteStride" in buffer_view:
                    # how many bytes for each chunk
                    stride = buffer_view["byteStride"]
                    # the total block we're looking at
                    length = count * stride
                    # we want to get the bytes for every row
                    per_row = per_count * dtype.itemsize
                    # we have to offset the (already offset) buffer
                    # and then pull chunks per-stride
                    # do as a list comprehension as the numpy
                    # buffer wangling was
                    raw = b''.join(
                        data[i:i + per_row] for i in
                        range(start, start + length, stride))
                    # the reshape should fail if we screwed up
                    access[index] = np.frombuffer(
                        raw, dtype=dtype).reshape(shape)
                else:
                    # length is the number of bytes per item times total
                    length = dtype.itemsize * count * per_count
                    access[index] = np.frombuffer(
                        data[start:start + length], dtype=dtype).reshape(shape)
            else:
                # a "sparse" accessor should be initialized as zeros
                access[index] = np.zeros(
                    count * per_count, dtype=dtype).reshape(shape)

        # load images and textures into material objects
        materials = _parse_materials(
            header, views=views, resolver=resolver)

    mesh_prim = collections.defaultdict(list)
    # load data from accessors into Trimesh objects
    meshes = collections.OrderedDict()

    # keep track of how many times each name has been attempted to
    # be inserted to avoid a potentially slow search through our
    # dict of names
    name_counts = {}
    for index, m in enumerate(header.get("meshes", [])):
        try:
            # GLTF spec indicates implicit units are meters
            metadata = {'units': 'meters'}
            # try to load all mesh metadata
            if isinstance(m.get('extras'), dict):
                metadata.update(m['extras'])
            # put any mesh extensions in a field of the metadata
            if 'extensions' in m:
                metadata['gltf_extensions'] = m['extensions']

            for p in m["primitives"]:
                # if we don't have a triangular mesh continue
                # if not specified assume it is a mesh
                kwargs = {"metadata": {}, "process": False}
                kwargs.update(mesh_kwargs)
                kwargs["metadata"].update(metadata)
                # i.e. GL_LINES, GL_TRIANGLES, etc
                # specification says the default mode is GL_TRIANGLES
                mode = p.get('mode', _GL_TRIANGLES)
                # colors, normals, etc
                attr = p['attributes']
                # create a unique mesh name per- primitive
                name = m.get('name', 'GLTF')
                # make name unique across multiple meshes
                name = unique_name(name, meshes, counts=name_counts)

                if mode == _GL_LINES:
                    # load GL_LINES into a Path object
                    from ..path.entities import Line
                    kwargs["vertices"] = access[attr["POSITION"]]
                    kwargs['entities'] = [Line(
                        points=np.arange(len(kwargs['vertices'])))]
                elif mode == _GL_POINTS:
                    kwargs["vertices"] = access[attr["POSITION"]]
                elif mode in (_GL_TRIANGLES, _GL_STRIP):
                    # get vertices from accessors
                    kwargs["vertices"] = access[attr["POSITION"]]
                    # get faces from accessors
                    if 'indices' in p:
                        if mode == _GL_STRIP:
                            # this is triangle strips
                            flat = access[p['indices']].reshape(-1)
                            kwargs['faces'] = util.triangle_strips_to_faces(
                                [flat])
                        else:
                            kwargs["faces"] = access[p["indices"]
                                                     ].reshape((-1, 3))
                    else:
                        # indices are apparently optional and we are supposed to
                        # do the same thing as webGL drawArrays?
                        kwargs['faces'] = np.arange(
                            len(kwargs['vertices']) * 3,
                            dtype=np.int64).reshape((-1, 3))

                    if 'NORMAL' in attr:
                        # vertex normals are specified
                        kwargs['vertex_normals'] = access[attr['NORMAL']]
                        # do we have UV coordinates
                    visuals = None
                    if "material" in p:
                        if materials is None:
                            log.debug('no materials! `pip install pillow`')
                        else:
                            uv = None
                            if "TEXCOORD_0" in attr:
                                # flip UV's top- bottom to move origin to lower-left:
                                # https://github.com/KhronosGroup/glTF/issues/1021
                                uv = access[attr["TEXCOORD_0"]].copy()
                                uv[:, 1] = 1.0 - uv[:, 1]
                                # create a texture visual
                            visuals = visual.texture.TextureVisuals(
                                uv=uv, material=materials[p["material"]])

                    if 'COLOR_0' in attr:
                        try:
                            # try to load vertex colors from the accessors
                            colors = access[attr['COLOR_0']]
                            if len(colors) == len(kwargs['vertices']):
                                if visuals is None:
                                    # just pass to mesh as vertex color
                                    kwargs['vertex_colors'] = colors
                                else:
                                    # we ALSO have texture so save as vertex
                                    # attribute
                                    visuals.vertex_attributes['color'] = colors
                        except BaseException:
                            # survive failed colors
                            log.debug('failed to load colors', exc_info=True)
                    if visuals is not None:
                        kwargs['visual'] = visuals

                    # By default the created mesh is not from primitive,
                    # in case it is the value will be updated
                    # each primitive gets it's own Trimesh object
                    if len(m["primitives"]) > 1:
                        kwargs['metadata']['from_gltf_primitive'] = True
                    else:
                        kwargs['metadata']['from_gltf_primitive'] = False

                    # custom attributes starting with a `_`
                    custom = {a: access[attr[a]] for a in attr.keys()
                              if a.startswith('_')}
                    if len(custom) > 0:
                        kwargs["vertex_attributes"] = custom
                else:
                    log.debug('skipping primitive with mode %s!', mode)
                    continue
                # this should absolutely not be stomping on itself
                assert name not in meshes
                meshes[name] = kwargs
                mesh_prim[index].append(name)
        except BaseException as E:
            if ignore_broken:
                log.debug('failed to load mesh',
                          exc_info=True),
            else:
                raise E

    # sometimes GLTF "meshes" come with multiple "primitives"
    # by default we return one Trimesh object per "primitive"
    # but if merge_primitives is True we combine the primitives
    # for the "mesh" into a single Trimesh object
    if merge_primitives:
        # if we are only returning one Trimesh object
        # replace `mesh_prim` with updated values
        mesh_prim_replace = dict()
        # these are the names of meshes we need to remove
        mesh_pop = set()
        for mesh_index, names in mesh_prim.items():
            if len(names) <= 1:
                mesh_prim_replace[mesh_index] = names
                continue

            # just take the shortest name option available
            name = min(names)
            # remove the other meshes after we're done looping
            # since we're reusing the shortest one don't pop
            # that as we'll be overwriting it with the combined
            mesh_pop.update(set(names).difference([name]))

            # get all meshes for this group
            current = [meshes[n] for n in names]
            v_seq = [p['vertices'] for p in current]
            f_seq = [p['faces'] for p in current]
            v, f = util.append_faces(v_seq, f_seq)
            materials = [p['visual'].material for p in current]
            face_materials = []
            for i, p in enumerate(current):
                face_materials += [i] * len(p['faces'])
            visuals = visual.texture.TextureVisuals(
                material=visual.material.MultiMaterial(
                    materials=materials),
                face_materials=face_materials)
            if 'metadata' in meshes[names[0]]:
                metadata = meshes[names[0]]['metadata']
            else:
                metadata = {}
            meshes[name] = {
                'vertices': v,
                'faces': f,
                'visual': visuals,
                'metadata': metadata,
                'process': False}
            mesh_prim_replace[mesh_index] = [name]
        # avoid altering inside loop
        mesh_prim = mesh_prim_replace
        # remove outdated meshes
        [meshes.pop(p, None) for p in mesh_pop]

    # make it easier to reference nodes
    nodes = header.get("nodes", [])
    # nodes are referenced by index
    # save their string names if they have one
    # we have to accumulate in a for loop opposed
    # to a dict comprehension as it will be checking
    # the mutated dict in every loop
    name_index = {}
    name_counts = {}
    for i, n in enumerate(nodes):
        name_index[unique_name(
            n.get('name', str(i)),
            name_index,
            counts=name_counts
        )] = i
    # invert the dict so we can look up by index
    # node index (int) : name (str)
    names = {v: k for k, v in name_index.items()}

    # make sure we have a unique base frame name
    base_frame = "world"
    if base_frame in names:
        base_frame = str(int(np.random.random() * 1e10))
    names[base_frame] = base_frame

    # visited, kwargs for scene.graph.update
    graph = collections.deque()
    # unvisited, pairs of node indexes
    queue = collections.deque()

    if 'scene' in header:
        # specify the index of scenes if specified
        scene_index = header['scene']
    else:
        # otherwise just use the first index
        scene_index = 0

    if 'scenes' in header:
        # start the traversal from the base frame to the roots
        for root in header["scenes"][scene_index].get("nodes", []):
            # add transform from base frame to these root nodes
            queue.append((base_frame, root))

    # make sure we don't process an edge multiple times
    consumed = set()

    # go through the nodes tree to populate
    # kwargs for scene graph loader
    while len(queue) > 0:
        # (int, int) pair of node indexes
        edge = queue.pop()

        # avoid looping forever if someone specified
        # recursive nodes
        if edge in consumed:
            continue

        consumed.add(edge)
        a, b = edge

        # dict of child node
        # parent = nodes[a]
        child = nodes[b]
        # add edges of children to be processed
        if "children" in child:
            queue.extend([(b, i) for i in child["children"]])

        # kwargs to be passed to scene.graph.update
        kwargs = {"frame_from": names[a], "frame_to": names[b]}

        # grab matrix from child
        # parent -> child relationships have matrix stored in child
        # for the transform from parent to child
        if "matrix" in child:
            kwargs["matrix"] = np.array(
                child["matrix"],
                dtype=np.float64).reshape((4, 4)).T
        else:
            # if no matrix set identity
            kwargs["matrix"] = _EYE

        # Now apply keyword translations
        # GLTF applies these in order: T * R * S
        if "translation" in child:
            kwargs["matrix"] = np.dot(
                kwargs["matrix"],
                transformations.translation_matrix(child["translation"]))
        if "rotation" in child:
            # GLTF rotations are stored as (4,) XYZW unit quaternions
            # we need to re- order to our quaternion style, WXYZ
            quat = np.reshape(child["rotation"], 4)[[3, 0, 1, 2]]
            # add the rotation to the matrix
            kwargs["matrix"] = np.dot(
                kwargs["matrix"], transformations.quaternion_matrix(quat))
        if "scale" in child:
            # add scale to the matrix
            kwargs["matrix"] = np.dot(
                kwargs["matrix"],
                np.diag(np.concatenate((child['scale'], [1.0]))))

        # treat node metadata similarly to mesh metadata
        if isinstance(child.get("extras"), dict):
            kwargs["metadata"] = child["extras"]

        # put any node extensions in a field of the metadata
        if "extensions" in child:
            if "metadata" not in kwargs:
                kwargs["metadata"] = {}
            kwargs["metadata"]["gltf_extensions"] = child["extensions"]

        if "mesh" in child:
            geometries = mesh_prim[child["mesh"]]

            # if the node has a mesh associated with it
            if len(geometries) > 1:
                # append root node
                graph.append(kwargs.copy())
                # put primitives as children
                for geom_name in geometries:
                    # save the name of the geometry
                    kwargs["geometry"] = geom_name
                    # no transformations
                    kwargs["matrix"] = _EYE
                    kwargs['frame_from'] = names[b]
                    # if we have more than one primitive assign a new UUID
                    # frame name for the primitives after the first one
                    frame_to = '{}_{}'.format(
                        names[b], util.unique_id(length=6))
                    kwargs['frame_to'] = frame_to
                    # append the edge with the mesh frame
                    graph.append(kwargs.copy())
            elif len(geometries) == 1:
                kwargs["geometry"] = geometries[0]
                if 'name' in child:
                    kwargs['frame_to'] = names[b]
                graph.append(kwargs.copy())
        else:
            # if the node doesn't have any geometry just add
            graph.append(kwargs)

    # kwargs for load_kwargs
    result = {"class": "Scene",
              "geometry": meshes,
              "graph": graph,
              "base_frame": base_frame}
    try:
        # load any scene extras into scene.metadata
        # use a try except to avoid nested key checks
        result['metadata'] = header['scenes'][
            header['scene']]['extras']
    except BaseException:
        pass
    try:
        # load any scene extensions into a field of scene.metadata
        # use a try except to avoid nested key checks
        if "metadata" not in result:
            result["metadata"] = {}
        result['metadata']['gltf_extensions'] = header['scenes'][
            header['scene']]['extensions']
    except BaseException:
        pass

    return result


def _convert_camera(camera):
    """
    Convert a trimesh camera to a GLTF camera.

    Parameters
    ------------
    camera : trimesh.scene.cameras.Camera
      Trimesh camera object

    Returns
    -------------
    gltf_camera : dict
      Camera represented as a GLTF dict
    """
    result = {
        "name": camera.name,
        "type": "perspective",
        "perspective": {
            "aspectRatio": camera.fov[0] / camera.fov[1],
            "yfov": np.radians(camera.fov[1]),
            "znear": float(camera.z_near)}}
    return result


def _append_image(img, tree, buffer_items):
    """
    Append a PIL image to a GLTF2.0 tree.

    Parameters
    ------------
    img : PIL.Image
      Image object
    tree : dict
      GLTF 2.0 format tree
    buffer_items : (n,) bytes
      Binary blobs containing data

    Returns
    -----------
    index : int or None
      The index of the image in the tree
      None if image append failed for any reason
    """
    # probably not a PIL image so exit
    if not hasattr(img, 'format'):
        return None

    # don't re-encode JPEGs
    if img.format == 'JPEG':
        # no need to mangle JPEGs
        save_as = 'JPEG'
    else:
        # for everything else just use PNG
        save_as = 'png'

    # get the image data into a bytes object
    with util.BytesIO() as f:
        img.save(f, format=save_as)
        f.seek(0)
        data = f.read()

    index = _buffer_append(buffer_items, data)
    # append buffer index and the GLTF-acceptable mimetype
    tree['images'].append({
        'bufferView': index,
        'mimeType': 'image/{}'.format(save_as.lower())})

    # index is length minus one
    return len(tree['images']) - 1


def _append_material(mat, tree, buffer_items, mat_hashes):
    """
    Add passed PBRMaterial as GLTF 2.0 specification JSON
    serializable data:
    - images are added to `tree['images']`
    - texture is added to `tree['texture']`
    - material is added to `tree['materials']`

    Parameters
    ------------
    mat : trimesh.visual.materials.PBRMaterials
      Source material to convert
    tree : dict
      GLTF header blob
    buffer_items : (n,) bytes
      Binary blobs with various data
    mat_hashes : dict
      Which materials have already been added
      Stored as { hashed : material index }

    Returns
    -------------
    index : int
      Index at which material was added
    """
    # materials are hashable
    hashed = hash(mat)
    # check stored material indexes to see if material
    # has already been added
    if mat_hashes is not None and hashed in mat_hashes:
        return mat_hashes[hashed]

    # convert passed input to PBR if necessary
    if hasattr(mat, 'to_pbr'):
        as_pbr = mat.to_pbr()
    else:
        as_pbr = mat

    # a default PBR metallic material
    result = {"pbrMetallicRoughness": {}}
    try:
        # try to convert base color to (4,) float color
        result['baseColorFactor'] = visual.color.to_float(
            as_pbr.baseColorFactor).reshape(4).tolist()
    except BaseException:
        pass

    try:
        result['emissiveFactor'] = as_pbr.emissiveFactor.reshape(3).tolist()
    except BaseException:
        pass

    # if name is defined, export
    if isinstance(as_pbr.name, str):
        result['name'] = as_pbr.name

    # if alphaMode is defined, export
    if isinstance(as_pbr.alphaMode, str):
        result['alphaMode'] = as_pbr.alphaMode

    # if alphaCutoff is defined, export
    if isinstance(as_pbr.alphaCutoff, float):
        result['alphaCutoff'] = as_pbr.alphaCutoff

    # if doubleSided is defined, export
    if isinstance(as_pbr.doubleSided, bool):
        result['doubleSided'] = as_pbr.doubleSided

    # if scalars are defined correctly export
    if isinstance(as_pbr.metallicFactor, float):
        result['metallicFactor'] = as_pbr.metallicFactor
    if isinstance(as_pbr.roughnessFactor, float):
        result['roughnessFactor'] = as_pbr.roughnessFactor

    # which keys of the PBRMaterial are images
    image_mapping = {
        'baseColorTexture': as_pbr.baseColorTexture,
        'emissiveTexture': as_pbr.emissiveTexture,
        'normalTexture': as_pbr.normalTexture,
        'occlusionTexture': as_pbr.occlusionTexture,
        'metallicRoughnessTexture': as_pbr.metallicRoughnessTexture}

    for key, img in image_mapping.items():
        if img is None:
            continue
        # try adding the base image to the export object
        index = _append_image(
            img=img,
            tree=tree,
            buffer_items=buffer_items)
        # if the image was added successfully it will return index
        # if it failed for any reason, it will return None
        if index is not None:
            # add a reference to the base color texture
            result[key] = {'index': len(tree['textures'])}
            # add an object for the texture
            tree['textures'].append({'source': index})

    # for our PBRMaterial object we flatten all keys
    # however GLTF would like some of them under the
    # "pbrMetallicRoughness" key
    pbr_subset = ['baseColorTexture',
                  'baseColorFactor',
                  'roughnessFactor',
                  'metallicFactor',
                  'metallicRoughnessTexture']
    # move keys down a level
    for key in pbr_subset:
        if key in result:
            result["pbrMetallicRoughness"][key] = result.pop(key)

    # if we didn't have any PBR keys remove the empty key
    if len(result['pbrMetallicRoughness']) == 0:
        result.pop('pbrMetallicRoughness')

    # which index are we inserting material at
    index = len(tree['materials'])
    # add the material to the data structure
    tree['materials'].append(result)
    # add the material index in-place
    mat_hashes[hashed] = index

    return index


def validate(header):
    """
    Validate a GLTF 2.0 header against the schema.

    Returns result from:
    `jsonschema.validate(header, schema=get_schema())`

    Parameters
    -------------
    header : dict
      Populated GLTF 2.0 header

    Raises
    --------------
    err : jsonschema.exceptions.ValidationError
      If the tree is an invalid GLTF2.0 header
    """
    # a soft dependency
    import jsonschema
    # will do the reference replacement
    schema = get_schema()
    # validate the passed header against the schema
    valid = jsonschema.validate(header, schema=schema)

    return valid


def get_schema():
    """
    Get a copy of the GLTF 2.0 schema with references resolved.

    Returns
    ------------
    schema : dict
      A copy of the GLTF 2.0 schema without external references.
    """
    # replace references
    from ..schemas import resolve
    # get zip resolver to access referenced assets
    from ..resolvers import ZipResolver

    # get a blob of a zip file including the GLTF 2.0 schema
    blob = resources.get(
        'schema/gltf2.schema.zip', decode=False)
    # get the zip file as a dict keyed by file name
    archive = util.decompress(util.wrap_as_stream(blob), 'zip')
    # get a resolver object for accessing the schema
    resolver = ZipResolver(archive)
    # get a loaded dict from the base file
    unresolved = json.loads(util.decode_text(
        resolver.get('glTF.schema.json')))
    # resolve `$ref` references to other files in the schema
    schema = resolve(unresolved, resolver=resolver)

    return schema


# exporters
_gltf_loaders = {"glb": load_glb,
                 "gltf": load_gltf}<|MERGE_RESOLUTION|>--- conflicted
+++ resolved
@@ -1198,14 +1198,14 @@
     Returns
     ----------
     kwargs : dict
-      Constructor args for a PBRMaterial object. 
+      Constructor args for a PBRMaterial object.
       Containing:
         - either baseColorTexture or baseColorFactor
         - either metallicRoughnessTexture or metallicFactor and roughnessFactor
     """
-    # based on: https://github.com/KhronosGroup/glTF/blob/89427b26fcac884385a2e6d5803d917ab5d1b04f/extensions/2.0/Archived/KHR_materials_pbrSpecularGlossiness/examples/convert-between-workflows-bjs/js/babylon.pbrUtilities.js#L33-L64
-
-    
+    # based on:
+    # https://github.com/KhronosGroup/glTF/blob/89427b26fcac884385a2e6d5803d917ab5d1b04f/extensions/2.0/Archived/KHR_materials_pbrSpecularGlossiness/examples/convert-between-workflows-bjs/js/babylon.pbrUtilities.js#L33-L64
+
     try:
         import PIL.Image
     except ImportError:
@@ -1225,12 +1225,13 @@
             return 0.0
 
         if len(diffuse.shape) == 2:
-            diffuse = diffuse[...,None]
+            diffuse = diffuse[..., None]
         if len(specular.shape) == 2:
-            specular = specular[...,None]
-        
+            specular = specular[..., None]
+
         a = dielectric_specular[0]
-        b = diffuse * one_minus_specular_strength / (1.0 - dielectric_specular[0]) + specular - 2.0 * dielectric_specular[0]
+        b = diffuse * one_minus_specular_strength / \
+            (1.0 - dielectric_specular[0]) + specular - 2.0 * dielectric_specular[0]
         c = dielectric_specular[0] - specular
         D = b * b - 4.0 * a * c
         D = np.clip(D, epsilon, None)
@@ -1238,9 +1239,9 @@
         if isinstance(metallic, np.ndarray):
             metallic[specular < dielectric_specular[0]] = 0.0
         return metallic
-    
+
     def get_perceived_brightness(rgb):
-        return np.dot(rgb[...,:3], [0.299, 0.587, 0.114])
+        return np.dot(rgb[..., :3], [0.299, 0.587, 0.114])
 
     def toPIL(img):
         if isinstance(img, PIL.Image.Image):
@@ -1248,40 +1249,47 @@
         if img.dtype == np.float32 or img.dtype == np.float64:
             img = (np.clip(img, 0.0, 1.0) * 255.0).astype(np.uint8)
         return PIL.Image.fromarray(img)
-    
+
     def get_float(val):
         if isinstance(val, float):
             return val
         if isinstance(val, np.ndarray) and len(val.shape) == 1:
             return val[0]
         return val.tolist()
-    
+
     def get_diffuse(diffuseFactor, diffuseTexture):
-        diffuseFactor = diffuseFactor if diffuseFactor is not None else [1.0, 1.0, 1.0, 1.0]
+        diffuseFactor = diffuseFactor if diffuseFactor is not None else [
+            1.0, 1.0, 1.0, 1.0]
         diffuseFactor = np.array(diffuseFactor, dtype=np.float32)
 
         if diffuseTexture is not None:
             diffuse = np.array(diffuseTexture) / 255.0
             if len(diffuse.shape) == 2:
-                diffuse = diffuse[...,None]
+                diffuse = diffuse[..., None]
             if diffuse.shape[-1] == 1:
                 diffuse = diffuse * diffuseFactor
             elif diffuse.shape[-1] == 2:
                 alpha = diffuse[..., 1:2]
                 diffuse = diffuse[..., :1] * diffuseFactor
-                diffuse[...,-1:] *= alpha
-            elif diffuse.shape[-1] == diffuseFactor.shape[-1]: 
+                diffuse[..., -1:] *= alpha
+            elif diffuse.shape[-1] == diffuseFactor.shape[-1]:
                 diffuse = diffuse * diffuseFactor
             elif diffuse.shape[-1] == 3 and diffuseFactor.shape[-1] == 4:
-                diffuse = np.concatenate([diffuse, np.ones_like(diffuse[..., :1])], axis=-1) * diffuseFactor
+                diffuse = np.concatenate([diffuse, np.ones_like(
+                    diffuse[..., :1])], axis=-1) * diffuseFactor
             else:
-                print(f"Warning: diffuseFactor and diffuseTexture have incompatible shapes {diffuseFactor.shape} and {diffuse.shape}.")
+                log.warning(
+                    '`diffuseFactor` and `diffuseTexture` have incompatible shapes: ' +
+                    f'{diffuseFactor.shape} and {diffuse.shape}')
         else:
             diffuse = diffuseFactor if diffuseFactor is not None else [1, 1, 1, 1]
             diffuse = np.array(diffuse, dtype=np.float32)
         return diffuse
-    
-    def get_specular_glossiness(specularFactor, glossinessFactor, specularGlossinessTexture):
+
+    def get_specular_glossiness(
+            specularFactor,
+            glossinessFactor,
+            specularGlossinessTexture):
         if specularFactor is None:
             specularFactor = [1.0, 1.0, 1.0]
         specularFactor = np.array(specularFactor, dtype=np.float32)
@@ -1289,16 +1297,19 @@
             glossinessFactor = 1.0
         glossinessFactor = np.array([glossinessFactor], dtype=np.float32)
 
-        # specularGlossinessTexture should be a texture with 4 channels, 3 sRGB channels for specular and 1 linear channel for glossiness. 
-        # in practice, it can also have just 1, 2, or 3 channels which are then to be multiplied with the provided factors
+        # specularGlossinessTexture should be a texture with 4 channels, 3 sRGB channels for specular and 1 linear channel for glossiness.
+        # in practice, it can also have just 1, 2, or 3 channels which are then to
+        # be multiplied with the provided factors
 
         if specularGlossinessTexture is not None:
             specularGlossinessTexture = np.array(specularGlossinessTexture)
             specularTexture, glossinessTexture = None, None
 
-            if len(specularGlossinessTexture.shape) == 2 or specularGlossinessTexture.shape[-1] == 1:
+            if len(
+                    specularGlossinessTexture.shape) == 2 or specularGlossinessTexture.shape[-1] == 1:
                 # use the one channel as a multiplier for specular and glossiness
-                specularTexture = glossinessTexture = specularGlossinessTexture.reshape((-1,-1,1))
+                specularTexture = glossinessTexture = specularGlossinessTexture.reshape(
+                    (-1, -1, 1))
             elif specularGlossinessTexture.shape[-1] == 3:
                 # all channels are specular, glossiness is only a factor
                 specularTexture = specularGlossinessTexture[..., :3]
@@ -1310,7 +1321,7 @@
                 # first 3 channels are specular, last channel is glossiness
                 specularTexture = specularGlossinessTexture[..., :3]
                 glossinessTexture = specularGlossinessTexture[..., 3:]
-            
+
             if specularTexture is not None:
                 # convert into [0,1] range. Does this require conversion of sRGB values?
                 specular = specularTexture / 255.0
@@ -1324,7 +1335,7 @@
                 glossiness = glossiness * glossinessFactor
             else:
                 glossiness = glossinessFactor
-            
+
             one_minus_specular_strength = 1.0 - np.max(specular, axis=-1, keepdims=True)
         else:
             specular = specularFactor if specularFactor is not None else [1.0, 1.0, 1.0]
@@ -1334,26 +1345,33 @@
             one_minus_specular_strength = 1.0 - max(specular[:3])
 
         return specular, glossiness, one_minus_specular_strength
-    
+
     if diffuseTexture is not None and specularGlossinessTexture is not None:
         # reshape to the size of the largest texture
-        max_shape = [max(diffuseTexture.size[i], specularGlossinessTexture.size[i]) for i in range(2)]
+        max_shape = [max(diffuseTexture.size[i],
+                         specularGlossinessTexture.size[i]) for i in range(2)]
         if diffuseTexture.size[0] != max_shape[0] or diffuseTexture.size[1] != max_shape[1]:
             diffuseTexture = diffuseTexture.resize(max_shape)
         if specularGlossinessTexture.size[0] != max_shape[0] or specularGlossinessTexture.size[1] != max_shape[1]:
             specularGlossinessTexture = specularGlossinessTexture.resize(max_shape)
 
     diffuse = get_diffuse(diffuseFactor, diffuseTexture)
-    specular, glossiness, one_minus_specular_strength = get_specular_glossiness(specularFactor, glossinessFactor, specularGlossinessTexture)
-
-    metallic = solve_metallic(get_perceived_brightness(diffuse), get_perceived_brightness(specular), one_minus_specular_strength)
+    specular, glossiness, one_minus_specular_strength = get_specular_glossiness(
+        specularFactor, glossinessFactor, specularGlossinessTexture)
+
+    metallic = solve_metallic(
+        get_perceived_brightness(diffuse),
+        get_perceived_brightness(specular),
+        one_minus_specular_strength)
     if not isinstance(metallic, np.ndarray):
         metallic = np.array(metallic, dtype=np.float32)
-    
+
     diffuse_rgb = diffuse[..., :3]
     opacity = diffuse[..., -1] if diffuse.shape[-1] == 4 else None
-    base_color_from_diffuse = diffuse_rgb * (one_minus_specular_strength / (1.0 - dielectric_specular[0]) / np.clip((1.0 - metallic), epsilon, None))
-    base_color_from_specular = (specular - dielectric_specular * (1.0 - metallic)) * (1.0 / np.clip(metallic, epsilon, None))
+    base_color_from_diffuse = diffuse_rgb * (one_minus_specular_strength / (
+        1.0 - dielectric_specular[0]) / np.clip((1.0 - metallic), epsilon, None))
+    base_color_from_specular = (specular - dielectric_specular *
+                                (1.0 - metallic)) * (1.0 / np.clip(metallic, epsilon, None))
     mm = metallic * metallic
     base_color = mm * base_color_from_specular + (1.0 - mm) * base_color_from_diffuse
     base_color = np.clip(base_color, 0.0, 1.0)
@@ -1372,8 +1390,9 @@
             glossiness = np.tile(glossiness, (metallic.shape[0], metallic.shape[1], 1))
         if len(metallic.shape) == 1:
             metallic = np.tile(metallic, (glossiness.shape[0], glossiness.shape[1], 1))
-        
-        result['metallicRoughnessTexture'] = toPIL(np.concatenate([metallic, 1.0 - glossiness], axis=-1))
+
+        result['metallicRoughnessTexture'] = toPIL(
+            np.concatenate([metallic, 1.0 - glossiness], axis=-1))
     else:
         result['metallicFactor'] = get_float(metallic)
         result['roughnessFactor'] = get_float(1.0 - glossiness)
@@ -1435,7 +1454,10 @@
     def parse_values_and_textures(input_dict):
         result = {}
         for k, v in input_dict.items():
-            if not isinstance(v, dict):
+            if isinstance(v, (list, tuple)):
+                # colors are always float 0.0 - 1.0 in GLTF
+                result[k] = np.array(v, dtype=np.float64)
+            elif not isinstance(v, dict):
                 result[k] = v
             elif "index" in v:
                 # get the index of image for texture
@@ -1445,7 +1467,7 @@
                     result[k] = images[idx]
                 except BaseException:
                     log.debug('unable to store texture',
-                                exc_info=True)
+                              exc_info=True)
         return result
 
     images = _parse_textures(header, views, resolver)
@@ -1468,26 +1490,7 @@
                 loopable.update(specular_to_pbr(**ext_params))
 
             # save flattened keys we can use for kwargs
-<<<<<<< HEAD
-            pbr = {}
-            for k, v in loopable.items():
-                if not isinstance(v, dict):
-                    if isinstance(v, list) or isinstance(v, tuple):
-                        pbr[k] = [float(n) for n in v]
-                    else:
-                        pbr[k] = v
-                elif "index" in v:
-                    # get the index of image for texture
-                    try:
-                        idx = header["textures"][v["index"]]["source"]
-                        # store the actual image as the value
-                        pbr[k] = images[idx]
-                    except BaseException:
-                        log.debug('unable to store texture',
-                                  exc_info=True)
-=======
             pbr = parse_values_and_textures(loopable)
->>>>>>> 09448596
             # create a PBR material object for the GLTF material
             materials.append(visual.material.PBRMaterial(**pbr))
 
