"""
boolean.py
-------------

Do boolean operations on meshes using either Blender or Manifold.
"""
import warnings

import numpy as np
from manifold3d import Mesh, Manifold

from . import interfaces

def difference(meshes, engine=None, **kwargs):
    """
    Compute the boolean difference between a mesh an n other meshes.

    Parameters
    ----------
    meshes : list of trimesh.Trimesh
      Meshes to be processed
    engine : str
      Which backend to use, i.e. 'blender' or 'manifold'

    Returns
    ----------
    difference : a - (other meshes), **kwargs for a Trimesh
    """
    result = _engines[engine](meshes, operation="difference", **kwargs)
    return result


def union(meshes, engine=None, **kwargs):
    """
    Compute the boolean union between a mesh an n other meshes.

    Parameters
    ----------
    meshes : list of trimesh.Trimesh
      Meshes to be processed
    engine : str
      Which backend to use, i.e. 'blender' or 'manifold'

    Returns
    ----------
    union : a + (other meshes), **kwargs for a Trimesh
    """
    result = _engines[engine](meshes, operation="union", **kwargs)
    return result


def intersection(meshes, engine=None, **kwargs):
    """
    Compute the boolean intersection between a mesh an n other meshes.

    Parameters
    ----------
    meshes : list of trimesh.Trimesh
      Meshes to be processed
    engine : str
      Which backend to use, i.e. 'blender' or 'manifold'

    Returns
    ----------
    intersection : **kwargs for a Trimesh object of the
                    volume that is contained by all meshes
    """
    result = _engines[engine](meshes, operation="intersection", **kwargs)
    return result

def boolean_manifold(meshes, operation, debug=False, **kwargs):
    """
    Run an operation on a set of meshes using the Manifold engine.
    """
    # Convert to manifold meshes
    manifolds = [Manifold.from_mesh(
        Mesh(vert_properties=np.asarray(mesh.vertices, dtype="float32"), 
             tri_verts=np.asarray(mesh.faces, dtype="int32"))) 
        for mesh in meshes]
    
    # Perform operations
    if operation == "difference":
        if len(meshes) != 2:
            raise ValueError("Difference only defined over two meshes.")

        result_manifold = manifolds[0] - manifolds[1]
    elif operation == "union":
        result_manifold = manifolds[0]

        for manifold in manifolds[1:]:
            result_manifold = result_manifold + manifold
    elif operation == "intersection":
        result_manifold = manifolds[0]

        for manifold in manifolds[1:]:
            result_manifold = result_manifold ^ manifold
    else:
<<<<<<< HEAD
        raise ValueError("No backends available for boolean operations!")
    return result
=======
        raise ValueError(f"Invalid boolean operation: '{operation}'")

    # Convert back to trimesh meshes
    from . import Trimesh
    result_mesh = result_manifold.to_mesh()
    out_mesh = Trimesh(vertices=result_mesh.vert_properties, faces=result_mesh.tri_verts)

    return out_mesh
>>>>>>> 856a6558

def boolean_scad(*args, **kwargs):
    warnings.warn("The OpenSCAD interface is deprecated, and Trimesh will instead"
        " use Manifold ('manifold'), which should be equivalent. In future versions"
        " of Trimesh, attempting to use engine 'scad' may raise an error.",
        DeprecationWarning)
    return boolean_manifold(*args, **kwargs)

# which backend boolean engines
<<<<<<< HEAD
_engines = {
    None: boolean_automatic,
    "auto": boolean_automatic,
    "scad": interfaces.scad.boolean,
    "blender": interfaces.blender.boolean,
}
=======
_engines = {None: boolean_manifold,
            'auto': boolean_manifold,
            'manifold': boolean_manifold,
            'scad': boolean_scad,
            'blender': interfaces.blender.boolean}
>>>>>>> 856a6558
<|MERGE_RESOLUTION|>--- conflicted
+++ resolved
@@ -7,9 +7,17 @@
 import warnings
 
 import numpy as np
-from manifold3d import Mesh, Manifold
+
+try:
+    from manifold3d import Manifold, Mesh
+except BaseException as E:
+    from .exceptions import ExceptionWrapper
+
+    Mesh = ExceptionWrapper(E)
+    Manifold = ExceptionWrapper(E)
 
 from . import interfaces
+
 
 def difference(meshes, engine=None, **kwargs):
     """
@@ -68,16 +76,22 @@
     result = _engines[engine](meshes, operation="intersection", **kwargs)
     return result
 
+
 def boolean_manifold(meshes, operation, debug=False, **kwargs):
     """
     Run an operation on a set of meshes using the Manifold engine.
     """
     # Convert to manifold meshes
-    manifolds = [Manifold.from_mesh(
-        Mesh(vert_properties=np.asarray(mesh.vertices, dtype="float32"), 
-             tri_verts=np.asarray(mesh.faces, dtype="int32"))) 
-        for mesh in meshes]
-    
+    manifolds = [
+        Manifold.from_mesh(
+            Mesh(
+                vert_properties=np.asarray(mesh.vertices, dtype="float32"),
+                tri_verts=np.asarray(mesh.faces, dtype="int32"),
+            )
+        )
+        for mesh in meshes
+    ]
+
     # Perform operations
     if operation == "difference":
         if len(meshes) != 2:
@@ -95,39 +109,33 @@
         for manifold in manifolds[1:]:
             result_manifold = result_manifold ^ manifold
     else:
-<<<<<<< HEAD
-        raise ValueError("No backends available for boolean operations!")
-    return result
-=======
         raise ValueError(f"Invalid boolean operation: '{operation}'")
 
     # Convert back to trimesh meshes
     from . import Trimesh
+
     result_mesh = result_manifold.to_mesh()
     out_mesh = Trimesh(vertices=result_mesh.vert_properties, faces=result_mesh.tri_verts)
 
     return out_mesh
->>>>>>> 856a6558
+
 
 def boolean_scad(*args, **kwargs):
-    warnings.warn("The OpenSCAD interface is deprecated, and Trimesh will instead"
+    warnings.warn(
+        "The OpenSCAD interface is deprecated, and Trimesh will instead"
         " use Manifold ('manifold'), which should be equivalent. In future versions"
         " of Trimesh, attempting to use engine 'scad' may raise an error.",
-        DeprecationWarning)
+        DeprecationWarning,
+        stacklevel=2,
+    )
     return boolean_manifold(*args, **kwargs)
 
+
 # which backend boolean engines
-<<<<<<< HEAD
 _engines = {
-    None: boolean_automatic,
-    "auto": boolean_automatic,
-    "scad": interfaces.scad.boolean,
+    None: boolean_manifold,
+    "auto": boolean_manifold,
+    "manifold": boolean_manifold,
+    "scad": boolean_scad,
     "blender": interfaces.blender.boolean,
-}
-=======
-_engines = {None: boolean_manifold,
-            'auto': boolean_manifold,
-            'manifold': boolean_manifold,
-            'scad': boolean_scad,
-            'blender': interfaces.blender.boolean}
->>>>>>> 856a6558
+}