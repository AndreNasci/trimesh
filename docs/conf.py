--- conflicted
+++ resolved
@@ -80,13 +80,7 @@
 html_theme = "furo"
 
 # options for furo
-<<<<<<< HEAD
 html_theme_options = {}
-=======
-html_theme_options = {
-    "display_version": True,
-}
->>>>>>> 3191ea7e
 
 # Add any paths that contain custom static files (such as style sheets) here,
 # relative to this directory. They are copied after the builtin static files,
